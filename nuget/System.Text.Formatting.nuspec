<?xml version="1.0"?>
<package>
  <metadata>
    <id>System.Text.Formatting</id>
<<<<<<< HEAD
    <version>0.1.0-d103015-1</version>
=======
    <version>$version$</version>
>>>>>>> 34e1255d
    <authors>Microsoft</authors>
    <owners>Microsoft</owners>
    <licenseUrl>http://go.microsoft.com/fwlink/?LinkId=329770</licenseUrl>
    <iconUrl>http://go.microsoft.com/fwlink/?LinkID=288859</iconUrl>
    <projectUrl>https://github.com/dotnet/corefxlab</projectUrl>
    <requireLicenseAcceptance>true</requireLicenseAcceptance>
    <description>Non-allocating formatting library</description>
    <releaseNotes>Initial package</releaseNotes>
    <copyright> Microsoft Corporation.  All rights reserved.</copyright>
    <tags>.NET formatting corefxlab</tags>
    <dependencies>
<<<<<<< HEAD
      <dependency id="System.Buffers" version="0.1.0-d103015-1" />
      <dependency id="System.Text.Utf8" version="0.1.0-d103015-1" />
      <dependency id="System.Slices" version="0.1.0-d103015-1" />
=======
      <dependency id="System.Buffers" version="$version$" />
      <dependency id="System.Text.Utf8" version="$version$" />
      <dependency id="System.Slices" version="$version$" />
>>>>>>> 34e1255d
    </dependencies>
  </metadata>
  <files>
    <file src="..\bin\Windows_NT.AnyCPU.Release\System.Text.Formatting\System.Text.Formatting.dll" target="lib/portable-net45+win8+wpa81+aspnetcore50"/>
  </files>
</package>
<|MERGE_RESOLUTION|>--- conflicted
+++ resolved
@@ -2,11 +2,7 @@
 <package>
   <metadata>
     <id>System.Text.Formatting</id>
-<<<<<<< HEAD
-    <version>0.1.0-d103015-1</version>
-=======
     <version>$version$</version>
->>>>>>> 34e1255d
     <authors>Microsoft</authors>
     <owners>Microsoft</owners>
     <licenseUrl>http://go.microsoft.com/fwlink/?LinkId=329770</licenseUrl>
@@ -18,15 +14,9 @@
     <copyright> Microsoft Corporation.  All rights reserved.</copyright>
     <tags>.NET formatting corefxlab</tags>
     <dependencies>
-<<<<<<< HEAD
-      <dependency id="System.Buffers" version="0.1.0-d103015-1" />
-      <dependency id="System.Text.Utf8" version="0.1.0-d103015-1" />
-      <dependency id="System.Slices" version="0.1.0-d103015-1" />
-=======
       <dependency id="System.Buffers" version="$version$" />
       <dependency id="System.Text.Utf8" version="$version$" />
       <dependency id="System.Slices" version="$version$" />
->>>>>>> 34e1255d
     </dependencies>
   </metadata>
   <files>
