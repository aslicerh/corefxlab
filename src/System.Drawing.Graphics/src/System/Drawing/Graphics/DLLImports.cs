// Copyright (c) Microsoft. All rights reserved. 
// Licensed under the MIT license. See LICENSE file in the project root for full license information. 


using System.Runtime.InteropServices;

namespace System.Drawing.Graphics {
    internal class DLLImports
    {
        const int gdMaxColors = 256;

        enum gdInterpolationMethod
        {
            GD_DEFAULT = 0,
            GD_BELL,
            GD_BESSEL,
            GD_BILINEAR_FIXED,
            GD_BICUBIC,
            GD_BICUBIC_FIXED,
            GD_BLACKMAN,
            GD_BOX,
            GD_BSPLINE,
            GD_CATMULLROM,
            GD_GAUSSIAN,
            GD_GENERALIZED_CUBIC,
            GD_HERMITE,
            GD_HAMMING,
            GD_HANNING,
            GD_MITCHELL,
            GD_NEAREST_NEIGHBOUR,
            GD_POWER,
            GD_QUADRATIC,
            GD_SINC,
            GD_TRIANGLE,
            GD_WEIGHTED4,
            GD_METHOD_COUNT = 21
        };

        public delegate double interpolation_method(double param0);

        [StructLayout(LayoutKind.Sequential)]
        //[CLSCompliant(false)]
        unsafe internal struct gdImageStruct
        {
            public byte* pixels;
            public int sx;
            public int sy;
            //public int colorsTotal;
            //public fixed int red[gdMaxColors];
            //public fixed int green[gdMaxColors];
            //public fixed int blue[gdMaxColors];
            //public fixed int open[gdMaxColors];
            //public int transparent;
            //public IntPtr polyInts;
            //public int polyAllocated;
            //IntPtr brush;
            //IntPtr tile;
            //public int styleLength;
            //public int stylePos;
            //public int style;
            //public int interlace;
            //public int thick;
            //public fixed int alpha[gdMaxColors];
            //public int trueColor;
            //public int** tpixels;
            //public int alphaBlendingFlag;
            //public int saveAlphaFlag;
            //public int AA;
            //public int AA_color;
            //public int AA_dont_blend;
            //public int cx1;
            //public int cy1;
            //public int cx2;
            //public int cy2;
            //public uint res_x;
            //public uint res_y;
            //public int paletteQuantizationMethod;
            //public int paletteQuantizationSpeed;
            //public int paletteQuantizationMinQuality;
            //public int paletteQuantizationMaxQuality;
            //gdInterpolationMethod interpolation_id;
            //interpolation_method interpolation;
        }

        [DllImport("libgdx86.dll", CharSet = CharSet.Unicode)]
<<<<<<< HEAD
        internal static extern gdImageStruct gdImageCreate(int sx, int sy);

        [DllImport("libgdx86.dll", CharSet = CharSet.Unicode)]
        internal static extern void gdImageCopyResized(gdImageStruct dst, gdImageStruct src, int dstX, int dstY,
                                        int srcX, int srcY, int dstW, int dstH, int srcW, int srcH);

        [DllImport("libgdx86.dll", CharSet = CharSet.Unicode, EntryPoint = "_gdImageFile@8")]
        //[DllImport("libgdx86.dll")]
        internal static extern int gdImageFile(gdImageStruct im, string filename);
=======
        internal static extern IntPtr gdImageCreate(int sx, int sy);

        [DllImport("libgdx86.dll", CharSet = CharSet.Unicode)]
        internal static extern void gdImageCopyResized(ref gdImageStruct destination, ref gdImageStruct source, int destinationX, int destinationY,
                                        int sourceX, int sourceY, int destinationWidth, int destinationHeight, int sourceWidth, int sourceHeight);
>>>>>>> 18c830bf
    }
}<|MERGE_RESOLUTION|>--- conflicted
+++ resolved
@@ -42,63 +42,55 @@
         //[CLSCompliant(false)]
         unsafe internal struct gdImageStruct
         {
-            public byte* pixels;
+            public byte** pixels;
             public int sx;
             public int sy;
-            //public int colorsTotal;
-            //public fixed int red[gdMaxColors];
-            //public fixed int green[gdMaxColors];
-            //public fixed int blue[gdMaxColors];
-            //public fixed int open[gdMaxColors];
-            //public int transparent;
-            //public IntPtr polyInts;
-            //public int polyAllocated;
-            //IntPtr brush;
-            //IntPtr tile;
-            //public int styleLength;
-            //public int stylePos;
-            //public int style;
-            //public int interlace;
-            //public int thick;
-            //public fixed int alpha[gdMaxColors];
-            //public int trueColor;
-            //public int** tpixels;
-            //public int alphaBlendingFlag;
-            //public int saveAlphaFlag;
-            //public int AA;
-            //public int AA_color;
-            //public int AA_dont_blend;
-            //public int cx1;
-            //public int cy1;
-            //public int cx2;
-            //public int cy2;
-            //public uint res_x;
-            //public uint res_y;
-            //public int paletteQuantizationMethod;
-            //public int paletteQuantizationSpeed;
-            //public int paletteQuantizationMinQuality;
-            //public int paletteQuantizationMaxQuality;
-            //gdInterpolationMethod interpolation_id;
-            //interpolation_method interpolation;
+            public int colorsTotal;
+            public fixed int red[gdMaxColors];
+            public fixed int green[gdMaxColors];
+            public fixed int blue[gdMaxColors];
+            public fixed int open[gdMaxColors];
+            public int transparent;
+            public IntPtr polyInts;
+            public int polyAllocated;
+            IntPtr brush;
+            IntPtr tile;
+            public int styleLength;
+            public int stylePos;
+            public int style;
+            public int interlace;
+            public int thick;
+            public fixed int alpha[gdMaxColors];
+            public int trueColor;
+            public int** tpixels;
+            public int alphaBlendingFlag;
+            public int saveAlphaFlag;
+            public int AA;
+            public int AA_color;
+            public int AA_dont_blend;
+            public int cx1;
+            public int cy1;
+            public int cx2;
+            public int cy2;
+            public uint res_x;
+            public uint res_y;
+            public int paletteQuantizationMethod;
+            public int paletteQuantizationSpeed;
+            public int paletteQuantizationMinQuality;
+            public int paletteQuantizationMaxQuality;
+            gdInterpolationMethod interpolation_id;
+            interpolation_method interpolation;
         }
 
         [DllImport("libgdx86.dll", CharSet = CharSet.Unicode)]
-<<<<<<< HEAD
-        internal static extern gdImageStruct gdImageCreate(int sx, int sy);
-
-        [DllImport("libgdx86.dll", CharSet = CharSet.Unicode)]
-        internal static extern void gdImageCopyResized(gdImageStruct dst, gdImageStruct src, int dstX, int dstY,
-                                        int srcX, int srcY, int dstW, int dstH, int srcW, int srcH);
+        internal static extern IntPtr gdImageCreate(int sx, int sy);
 
         [DllImport("libgdx86.dll", CharSet = CharSet.Unicode, EntryPoint = "_gdImageFile@8")]
-        //[DllImport("libgdx86.dll")]
         internal static extern int gdImageFile(gdImageStruct im, string filename);
-=======
-        internal static extern IntPtr gdImageCreate(int sx, int sy);
 
         [DllImport("libgdx86.dll", CharSet = CharSet.Unicode)]
         internal static extern void gdImageCopyResized(ref gdImageStruct destination, ref gdImageStruct source, int destinationX, int destinationY,
                                         int sourceX, int sourceY, int destinationWidth, int destinationHeight, int sourceWidth, int sourceHeight);
->>>>>>> 18c830bf
+
     }
 }